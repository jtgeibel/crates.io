extern crate diesel;
extern crate tempdir;

use std::collections::HashMap;
use std::fs::{self, File};
use std::io;
use std::io::prelude::*;

use self::diesel::prelude::*;
use self::tempdir::TempDir;
use chrono::Utc;
use diesel::dsl::*;
use diesel::update;
use flate2::write::GzEncoder;
use flate2::Compression;
use git2;
use serde_json;
use tar;

use cargo_registry::git;
use cargo_registry::models::krate::MAX_NAME_LENGTH;

use builders::{CrateBuilder, DependencyBuilder, PublishBuilder, VersionBuilder};
use models::{Category, Crate};
use schema::{api_tokens, crates, metadata, versions};
use views::{
    EncodableCategory, EncodableCrate, EncodableDependency, EncodableKeyword, EncodableVersion,
    EncodableVersionDownload,
};
use {
<<<<<<< HEAD
    new_category, new_dependency, new_user, new_version, CrateMeta, CrateResponse, GoodCrate,
    OkBool, RequestHelper, TestApp,
=======
    app, krate, new_category, new_crate, new_crate_to_body, new_crate_to_body_with_io,
    new_crate_to_body_with_tarball, new_dependency, new_req, new_req_body_version_2, new_req_full,
    new_req_with_badges, new_req_with_categories, new_req_with_documentation,
    new_req_with_keywords, new_user, req, sign_in, sign_in_as, Bad, CrateMeta, CrateResponse,
    GoodCrate, OkBool, RequestHelper, TestApp,
>>>>>>> 011c4155
};

#[derive(Deserialize)]
struct VersionsList {
    versions: Vec<EncodableVersion>,
}
#[derive(Deserialize)]
struct Deps {
    dependencies: Vec<EncodableDependency>,
}
#[derive(Deserialize)]
struct RevDeps {
    dependencies: Vec<EncodableDependency>,
    versions: Vec<EncodableVersion>,
    meta: CrateMeta,
}
#[derive(Deserialize)]
struct Downloads {
    version_downloads: Vec<EncodableVersionDownload>,
}

#[derive(Deserialize)]
struct SummaryResponse {
    num_downloads: i64,
    num_crates: i64,
    new_crates: Vec<EncodableCrate>,
    most_downloaded: Vec<EncodableCrate>,
    most_recently_downloaded: Vec<EncodableCrate>,
    just_updated: Vec<EncodableCrate>,
    popular_keywords: Vec<EncodableKeyword>,
    popular_categories: Vec<EncodableCategory>,
}

impl ::util::MockAnonymousUser {
    fn reverse_dependencies(&self, krate_name: &str) -> RevDeps {
        let url = format!("/api/v1/crates/{}/reverse_dependencies", krate_name);
        self.get(&url).good()
    }
}

impl ::util::MockTokenUser {
    /// Yank the specified version of the specified crate.
    fn yank(&self, krate_name: &str, version: &str) -> ::util::Response<OkBool> {
        let url = format!("/api/v1/crates/{}/{}/yank", krate_name, version);
        self.delete(&url)
    }

    /// Unyank the specified version of the specified crate.
    fn unyank(&self, krate_name: &str, version: &str) -> ::util::Response<OkBool> {
        let url = format!("/api/v1/crates/{}/{}/unyank", krate_name, version);
        self.put(&url, &[])
    }
}

#[test]
fn index() {
    let (app, anon) = TestApp::init().empty();
    let json = anon.search("");
    assert_eq!(json.crates.len(), 0);
    assert_eq!(json.meta.total, 0);

    let krate = app.db(|conn| {
        let u = new_user("foo").create_or_update(conn).unwrap();
        CrateBuilder::new("fooindex", u.id).expect_build(conn)
    });

    let json = anon.search("");
    assert_eq!(json.crates.len(), 1);
    assert_eq!(json.meta.total, 1);
    assert_eq!(json.crates[0].name, krate.name);
    assert_eq!(json.crates[0].id, krate.name);
}

#[test]
fn index_queries() {
    let (app, anon, user) = TestApp::init().with_user();
    let user = user.as_model();

    let (krate, krate2) = app.db(|conn| {
        let krate = CrateBuilder::new("foo_index_queries", user.id)
            .readme("readme")
            .description("description")
            .keyword("kw1")
            .expect_build(conn);

        let krate2 = CrateBuilder::new("BAR_INDEX_QUERIES", user.id)
            .keyword("KW1")
            .expect_build(conn);

        CrateBuilder::new("foo", user.id)
            .keyword("kw3")
            .expect_build(conn);
        (krate, krate2)
    });

    assert_eq!(anon.search("q=baz").meta.total, 0);

    // All of these fields should be indexed/searched by the queries
    assert_eq!(anon.search("q=foo").meta.total, 2);
    assert_eq!(anon.search("q=kw1").meta.total, 2);
    assert_eq!(anon.search("q=readme").meta.total, 1);
    assert_eq!(anon.search("q=description").meta.total, 1);

    assert_eq!(anon.search_by_user_id(user.id).crates.len(), 3);
    assert_eq!(anon.search_by_user_id(0).crates.len(), 0);

    assert_eq!(anon.search("letter=F").crates.len(), 2);
    assert_eq!(anon.search("letter=B").crates.len(), 1);
    assert_eq!(anon.search("letter=b").crates.len(), 1);
    assert_eq!(anon.search("letter=c").crates.len(), 0);

    assert_eq!(anon.search("keyword=kw1").crates.len(), 2);
    assert_eq!(anon.search("keyword=KW1").crates.len(), 2);
    assert_eq!(anon.search("keyword=kw2").crates.len(), 0);

    assert_eq!(anon.search("q=foo&keyword=kw1").crates.len(), 1);
    assert_eq!(anon.search("q=foo2&keyword=kw1").crates.len(), 0);

    app.db(|conn| {
        new_category("Category 1", "cat1", "Category 1 crates")
            .create_or_update(conn)
            .unwrap();
        new_category("Category 1::Ba'r", "cat1::bar", "Ba'r crates")
            .create_or_update(conn)
            .unwrap();
        Category::update_crate(conn, &krate, &["cat1"]).unwrap();
        Category::update_crate(conn, &krate2, &["cat1::bar"]).unwrap();
    });

    let cl = anon.search("category=cat1");
    assert_eq!(cl.crates.len(), 2);
    assert_eq!(cl.meta.total, 2);

    let cl = anon.search("category=cat1::bar");
    assert_eq!(cl.crates.len(), 1);
    assert_eq!(cl.meta.total, 1);

    let cl = anon.search("keyword=cat2");
    assert_eq!(cl.crates.len(), 0);
    assert_eq!(cl.meta.total, 0);

    let cl = anon.search("q=readme&category=cat1");
    assert_eq!(cl.crates.len(), 1);
    assert_eq!(cl.meta.total, 1);

    let cl = anon.search("keyword=kw1&category=cat1");
    assert_eq!(cl.crates.len(), 2);
    assert_eq!(cl.meta.total, 2);

    let cl = anon.search("keyword=kw3&category=cat1");
    assert_eq!(cl.crates.len(), 0);
    assert_eq!(cl.meta.total, 0);
}

#[test]
fn search_includes_crates_where_name_is_stopword() {
    let (app, anon, user) = TestApp::init().with_user();
    let user = user.as_model();
    app.db(|conn| {
        CrateBuilder::new("which", user.id).expect_build(conn);
        CrateBuilder::new("should_be_excluded", user.id)
            .readme("crate which does things")
            .expect_build(conn);
    });
    let json = anon.search("q=which");
    assert_eq!(json.crates.len(), 1);
    assert_eq!(json.meta.total, 1);
}

#[test]
fn exact_match_first_on_queries() {
    let (app, anon, user) = TestApp::init().with_user();
    let user = user.as_model();

    app.db(|conn| {
        CrateBuilder::new("foo_exact", user.id)
            .description("bar_exact baz_exact")
            .expect_build(conn);

        CrateBuilder::new("bar-exact", user.id)
            .description("foo_exact baz_exact foo-exact baz_exact")
            .expect_build(conn);

        CrateBuilder::new("baz_exact", user.id)
            .description("foo-exact bar_exact foo-exact bar_exact foo_exact bar_exact")
            .expect_build(conn);

        CrateBuilder::new("other_exact", user.id)
            .description("other_exact")
            .expect_build(conn);
    });

    let json = anon.search("q=foo-exact");
    assert_eq!(json.meta.total, 3);
    assert_eq!(json.crates[0].name, "foo_exact");
    assert_eq!(json.crates[1].name, "baz_exact");
    assert_eq!(json.crates[2].name, "bar-exact");

    let json = anon.search("q=bar_exact");
    assert_eq!(json.meta.total, 3);
    assert_eq!(json.crates[0].name, "bar-exact");
    assert_eq!(json.crates[1].name, "baz_exact");
    assert_eq!(json.crates[2].name, "foo_exact");

    let json = anon.search("q=baz_exact");
    assert_eq!(json.meta.total, 3);
    assert_eq!(json.crates[0].name, "baz_exact");
    assert_eq!(json.crates[1].name, "bar-exact");
    assert_eq!(json.crates[2].name, "foo_exact");
}

#[test]
fn index_sorting() {
    let (app, anon, user) = TestApp::init().with_user();
    let user = user.as_model();

    app.db(|conn| {
        let krate1 = CrateBuilder::new("foo_sort", user.id)
            .description("bar_sort baz_sort const")
            .downloads(50)
            .recent_downloads(50)
            .expect_build(conn);

        let krate2 = CrateBuilder::new("bar_sort", user.id)
            .description("foo_sort baz_sort foo_sort baz_sort const")
            .downloads(3333)
            .recent_downloads(0)
            .expect_build(conn);

        let krate3 = CrateBuilder::new("baz_sort", user.id)
            .description("foo_sort bar_sort foo_sort bar_sort foo_sort bar_sort const")
            .downloads(100_000)
            .recent_downloads(10)
            .expect_build(conn);

        let krate4 = CrateBuilder::new("other_sort", user.id)
            .description("other_sort const")
            .downloads(999_999)
            .expect_build(conn);

        // Set the updated at column for each crate
        update(&krate1)
            .set(crates::updated_at.eq(now - 3.weeks()))
            .execute(conn)
            .unwrap();
        update(&krate2)
            .set(crates::updated_at.eq(now - 5.days()))
            .execute(conn)
            .unwrap();
        update(&krate3)
            .set(crates::updated_at.eq(now - 10.seconds()))
            .execute(conn)
            .unwrap();
        update(&krate4)
            .set(crates::updated_at.eq(now))
            .execute(conn)
            .unwrap();
    });

    // Sort by downloads
    let json = anon.search("sort=downloads");
    assert_eq!(json.meta.total, 4);
    assert_eq!(json.crates[0].name, "other_sort");
    assert_eq!(json.crates[1].name, "baz_sort");
    assert_eq!(json.crates[2].name, "bar_sort");
    assert_eq!(json.crates[3].name, "foo_sort");

    // Sort by recent-downloads
    let json = anon.search("sort=recent-downloads");
    assert_eq!(json.meta.total, 4);
    assert_eq!(json.crates[0].name, "foo_sort");
    assert_eq!(json.crates[1].name, "baz_sort");
    assert_eq!(json.crates[2].name, "bar_sort");
    assert_eq!(json.crates[3].name, "other_sort");

    // Sort by recent-updates
    let json = anon.search("sort=recent-updates");
    assert_eq!(json.meta.total, 4);
    assert_eq!(json.crates[0].name, "other_sort");
    assert_eq!(json.crates[1].name, "baz_sort");
    assert_eq!(json.crates[2].name, "bar_sort");
    assert_eq!(json.crates[3].name, "foo_sort");

    // Test for bug with showing null results first when sorting
    // by descending downloads
    let json = anon.search("sort=recent-downloads");
    assert_eq!(json.meta.total, 4);
    assert_eq!(json.crates[0].name, "foo_sort");
    assert_eq!(json.crates[1].name, "baz_sort");
    assert_eq!(json.crates[2].name, "bar_sort");
    assert_eq!(json.crates[3].name, "other_sort");
}

#[test]
fn exact_match_on_queries_with_sort() {
    let (app, anon, user) = TestApp::init().with_user();
    let user = user.as_model();

    app.db(|conn| {
        let krate1 = CrateBuilder::new("foo_sort", user.id)
            .description("bar_sort baz_sort const")
            .downloads(50)
            .recent_downloads(50)
            .expect_build(conn);

        let krate2 = CrateBuilder::new("bar_sort", user.id)
            .description("foo_sort baz_sort foo_sort baz_sort const")
            .downloads(3333)
            .recent_downloads(0)
            .expect_build(conn);

        let krate3 = CrateBuilder::new("baz_sort", user.id)
            .description("foo_sort bar_sort foo_sort bar_sort foo_sort bar_sort const")
            .downloads(100_000)
            .recent_downloads(10)
            .expect_build(conn);

        let krate4 = CrateBuilder::new("other_sort", user.id)
            .description("other_sort const")
            .downloads(999_999)
            .expect_build(conn);

        // Set the updated at column for each crate
        update(&krate1)
            .set(crates::updated_at.eq(now - 3.weeks()))
            .execute(&*conn)
            .unwrap();
        update(&krate2)
            .set(crates::updated_at.eq(now - 5.days()))
            .execute(&*conn)
            .unwrap();
        update(&krate3)
            .set(crates::updated_at.eq(now - 10.seconds()))
            .execute(&*conn)
            .unwrap();
        update(&krate4)
            .set(crates::updated_at.eq(now))
            .execute(&*conn)
            .unwrap();
    });

    // Sort by downloads
    let json = anon.search("q=foo_sort&sort=downloads");
    assert_eq!(json.meta.total, 3);
    assert_eq!(json.crates[0].name, "foo_sort");
    assert_eq!(json.crates[1].name, "baz_sort");
    assert_eq!(json.crates[2].name, "bar_sort");

    let json = anon.search("q=bar_sort&sort=downloads");
    assert_eq!(json.meta.total, 3);
    assert_eq!(json.crates[0].name, "bar_sort");
    assert_eq!(json.crates[1].name, "baz_sort");
    assert_eq!(json.crates[2].name, "foo_sort");

    let json = anon.search("q=baz_sort&sort=downloads");
    assert_eq!(json.meta.total, 3);
    assert_eq!(json.crates[0].name, "baz_sort");
    assert_eq!(json.crates[1].name, "bar_sort");
    assert_eq!(json.crates[2].name, "foo_sort");

    let json = anon.search("q=const&sort=downloads");
    assert_eq!(json.meta.total, 4);
    assert_eq!(json.crates[0].name, "other_sort");
    assert_eq!(json.crates[1].name, "baz_sort");
    assert_eq!(json.crates[2].name, "bar_sort");
    assert_eq!(json.crates[3].name, "foo_sort");

    // Sort by recent-downloads
    let json = anon.search("q=bar_sort&sort=recent-downloads");
    assert_eq!(json.meta.total, 3);
    assert_eq!(json.crates[0].name, "bar_sort");
    assert_eq!(json.crates[1].name, "foo_sort");
    assert_eq!(json.crates[2].name, "baz_sort");

    // Sort by recent-updates
    let json = anon.search("q=bar_sort&sort=recent-updates");
    assert_eq!(json.meta.total, 3);
    assert_eq!(json.crates[0].name, "baz_sort");
    assert_eq!(json.crates[1].name, "bar_sort");
    assert_eq!(json.crates[2].name, "foo_sort");

    // Test for bug with showing null results first when sorting
    // by descending downloads
    let json = anon.search("sort=recent-downloads");
    assert_eq!(json.meta.total, 4);
    assert_eq!(json.crates[0].name, "foo_sort");
    assert_eq!(json.crates[1].name, "baz_sort");
    assert_eq!(json.crates[2].name, "bar_sort");
    assert_eq!(json.crates[3].name, "other_sort");
}

#[test]
fn show() {
    let (app, anon, user) = TestApp::init().with_user();
    let user = user.as_model();

    let krate = app.db(|conn| {
        CrateBuilder::new("foo_show", user.id)
            .description("description")
            .documentation("https://example.com")
            .homepage("http://example.com")
            .version(VersionBuilder::new("1.0.0"))
            .version(VersionBuilder::new("0.5.0"))
            .version(VersionBuilder::new("0.5.1"))
            .keyword("kw1")
            .downloads(20)
            .recent_downloads(10)
            .expect_build(&conn)
    });

    let json = anon.show_crate("foo_show");
    assert_eq!(json.krate.name, krate.name);
    assert_eq!(json.krate.id, krate.name);
    assert_eq!(json.krate.description, krate.description);
    assert_eq!(json.krate.homepage, krate.homepage);
    assert_eq!(json.krate.documentation, krate.documentation);
    assert_eq!(json.krate.keywords, Some(vec!["kw1".into()]));
    assert_eq!(json.krate.recent_downloads, Some(10));
    let versions = json.krate.versions.as_ref().unwrap();
    assert_eq!(versions.len(), 3);
    assert_eq!(json.versions.len(), 3);

    assert_eq!(json.versions[0].id, versions[0]);
    assert_eq!(json.versions[0].krate, json.krate.id);
    assert_eq!(json.versions[0].num, "1.0.0");
    let suffix = "/api/v1/crates/foo_show/1.0.0/download";
    assert!(
        json.versions[0].dl_path.ends_with(suffix),
        "bad suffix {}",
        json.versions[0].dl_path
    );
    assert_eq!(1, json.keywords.len());
    assert_eq!("kw1", json.keywords[0].id);

    assert_eq!(json.versions[1].num, "0.5.1");
    assert_eq!(json.versions[2].num, "0.5.0");
}

#[test]
fn yanked_versions_are_not_considered_for_max_version() {
    let (app, anon, user) = TestApp::init().with_user();
    let user = user.as_model();

    app.db(|conn| {
        CrateBuilder::new("foo_yanked_version", user.id)
            .description("foo")
            .version("1.0.0")
            .version(VersionBuilder::new("1.1.0").yanked(true))
            .expect_build(conn);
    });

    let json = anon.search("q=foo");
    assert_eq!(json.meta.total, 1);
    assert_eq!(json.crates[0].max_version, "1.0.0");
}

#[test]
fn versions() {
    let (app, anon) = TestApp::init().empty();
    app.db(|conn| {
        let u = new_user("foo").create_or_update(conn).unwrap();
        CrateBuilder::new("foo_versions", u.id)
            .version("0.5.1")
            .version("1.0.0")
            .version("0.5.0")
            .expect_build(conn);
    });

    let json: VersionsList = anon.get("/api/v1/crates/foo_versions/versions").good();

    assert_eq!(json.versions.len(), 3);
    assert_eq!(json.versions[0].num, "1.0.0");
    assert_eq!(json.versions[1].num, "0.5.1");
    assert_eq!(json.versions[2].num, "0.5.0");
}

#[test]
fn uploading_new_version_touches_crate() {
    use diesel::dsl::*;

    let (app, _, user) = TestApp::with_proxy().with_user();
    let crate_to_publish = PublishBuilder::new("foo_versions_updated_at").version("1.0.0");
    user.publish(crate_to_publish).good();

    app.db(|conn| {
        diesel::update(crates::table)
            .set(crates::updated_at.eq(crates::updated_at - 1.hour()))
            .execute(&*conn)
            .unwrap();
    });

    let json: CrateResponse = user.show_crate("foo_versions_updated_at");
    let updated_at_before = json.krate.updated_at;

    let crate_to_publish = PublishBuilder::new("foo_versions_updated_at").version("2.0.0");
    user.publish(crate_to_publish).good();

    let json: CrateResponse = user.show_crate("foo_versions_updated_at");
    let updated_at_after = json.krate.updated_at;

    assert_ne!(updated_at_before, updated_at_after);
}

#[test]
fn new_wrong_token() {
    let (app, anon, _, token) = TestApp::init().with_token();

    // Try to publish without a token
    let crate_to_publish = PublishBuilder::new("foo");
    let json = anon.publish(crate_to_publish).bad_with_status(403);
    assert!(
        json.errors[0]
            .detail
            .contains("must be logged in to perform that action"),
        "{:?}",
        json.errors
    );

    // Try to publish with the wrong token (by changing the token in the database)
    app.db(|conn| {
        diesel::update(api_tokens::table)
            .set(api_tokens::token.eq("bad"))
            .execute(conn)
            .unwrap();
    });

    let crate_to_publish = PublishBuilder::new("foo");
    let json = token.publish(crate_to_publish).bad_with_status(403);
    assert!(
        json.errors[0]
            .detail
            .contains("must be logged in to perform that action"),
        "{:?}",
        json.errors
    );
}

#[test]
fn invalid_names() {
    fn bad_name(name: &str, error_message: &str) {
        let (_, _, _, token) = TestApp::init().with_token();
        let crate_to_publish = PublishBuilder::new(name).version("1.0.0");
        let json = token.publish(crate_to_publish).bad_with_status(200);

        assert!(
            json.errors[0].detail.contains(error_message,),
            "{:?}",
            json.errors
        );
    }

    let error_message = "expected a valid crate name";
    bad_name("", error_message);
    bad_name("foo bar", error_message);
    bad_name(&"a".repeat(MAX_NAME_LENGTH + 1), error_message);
    bad_name("snow☃", error_message);
    bad_name("áccênts", error_message);

    let error_message = "cannot upload a crate with a reserved name";
    bad_name("std", error_message);
    bad_name("STD", error_message);
    bad_name("compiler-rt", error_message);
    bad_name("compiler_rt", error_message);
    bad_name("coMpiLer_Rt", error_message);
}

#[test]
fn new_krate() {
    let (_, _, user) = TestApp::with_proxy().with_user();
    let crate_to_publish = PublishBuilder::new("foo_new").version("1.0.0");
    let json: GoodCrate = user.publish(crate_to_publish).good();

    assert_eq!(json.krate.name, "foo_new");
    assert_eq!(json.krate.max_version, "1.0.0");
}

#[test]
fn new_krate_with_token() {
    let (_, _, _, token) = TestApp::with_proxy().with_token();

    let crate_to_publish = PublishBuilder::new("foo_new").version("1.0.0");
    let json: GoodCrate = token.publish(crate_to_publish).good();

    assert_eq!(json.krate.name, "foo_new");
    assert_eq!(json.krate.max_version, "1.0.0");
}

#[test]
fn new_krate_weird_version() {
    let (_, _, _, token) = TestApp::with_proxy().with_token();

    let crate_to_publish = PublishBuilder::new("foo_weird").version("0.0.0-pre");
    let json: GoodCrate = token.publish(crate_to_publish).good();

    assert_eq!(json.krate.name, "foo_weird");
    assert_eq!(json.krate.max_version, "0.0.0-pre");
}

#[test]
fn new_with_renamed_dependency() {
    let (app, _, user, token) = TestApp::with_proxy().with_token();

    app.db(|conn| {
        // Insert a crate directly into the database so that new-krate can depend on it
        CrateBuilder::new("package-name", user.as_model().id).expect_build(&conn);
    });

    let dependency = DependencyBuilder::new("package-name").rename("my-name");

    let crate_to_publish = PublishBuilder::new("new-krate")
        .version("1.0.0")
        .dependency(dependency);
    token.publish(crate_to_publish).good();

    let remote_contents = clone_remote_repo();
    let path = remote_contents.path().join("ne/w-/new-krate");
    assert!(path.exists());
    let mut contents = String::new();
    File::open(&path)
        .unwrap()
        .read_to_string(&mut contents)
        .unwrap();
    let p: git::Crate = serde_json::from_str(&contents).unwrap();
    assert_eq!(p.name, "new-krate");
    assert_eq!(p.vers, "1.0.0");
    assert_eq!(p.deps.len(), 1);
    assert_eq!(p.deps[0].name, "my-name");
    assert_eq!(p.deps[0].package.as_ref().unwrap(), "package-name");
}

#[test]
fn new_krate_with_dependency() {
    let (app, _, user, token) = TestApp::with_proxy().with_token();

    app.db(|conn| {
        // Insert a crate directly into the database so that new_dep can depend on it
        // The name choice of `foo-dep` is important! It has the property of
        // name != canon_crate_name(name) and is a regression test for
        // https://github.com/rust-lang/crates.io/issues/651
        CrateBuilder::new("foo-dep", user.as_model().id).expect_build(&conn);
    });

    let dependency = DependencyBuilder::new("foo-dep");

    let crate_to_publish = PublishBuilder::new("new_dep")
        .version("1.0.0")
        .dependency(dependency);
    token.publish(crate_to_publish).good();
}

#[test]
fn reject_new_krate_with_non_exact_dependency() {
    let (app, _, user, token) = TestApp::init().with_token();

    app.db(|conn| {
        CrateBuilder::new("foo-dep", user.as_model().id).expect_build(&conn);
    });

    // Use non-exact name for the dependency
    let dependency = DependencyBuilder::new("foo_dep");

    let crate_to_publish = PublishBuilder::new("new_dep")
        .version("1.0.0")
        .dependency(dependency);
    token.publish(crate_to_publish).bad_with_status(200);
}

#[test]
fn new_krate_with_wildcard_dependency() {
    let (app, _, user, token) = TestApp::init().with_token();

    app.db(|conn| {
        // Insert a crate directly into the database so that new_wild can depend on it
        CrateBuilder::new("foo_wild", user.as_model().id).expect_build(&conn);
    });

    let dependency = DependencyBuilder::new("foo_wild").version_req("*");

    let crate_to_publish = PublishBuilder::new("new_wild")
        .version("1.0.0")
        .dependency(dependency);

    let json = token.publish(crate_to_publish).bad_with_status(200);
    assert!(
        json.errors[0].detail.contains("dependency constraints"),
        "{:?}",
        json.errors
    );
}

#[test]
fn new_krate_twice() {
    let (app, _, user, token) = TestApp::with_proxy().with_token();

    app.db(|conn| {
        // Insert a crate directly into the database and then we'll try to publish another version
        CrateBuilder::new("foo_twice", user.as_model().id).expect_build(&conn);
    });

    let crate_to_publish = PublishBuilder::new("foo_twice")
        .version("2.0.0")
        .description("2.0.0 description");
    let json = token.publish(crate_to_publish).good();

    assert_eq!(json.krate.name, "foo_twice");
    assert_eq!(json.krate.description.unwrap(), "2.0.0 description");
}

#[test]
fn new_krate_wrong_user() {
    let (app, _, user) = TestApp::init().with_user();

    app.db(|conn| {
        // Create the foo_wrong crate with one user
        CrateBuilder::new("foo_wrong", user.as_model().id).expect_build(&conn);
    });

    // Then try to publish with a different user
    let another_user = app.db_new_user("another").db_new_token("bar");
    let crate_to_publish = PublishBuilder::new("foo_wrong").version("2.0.0");

    let json = another_user.publish(crate_to_publish).bad_with_status(200);
    assert!(
        json.errors[0]
            .detail
            .contains("this crate exists but you don't seem to be an owner."),
        "{:?}",
        json.errors
    );
}

// TODO: Move this test to the main crate
#[test]
fn valid_feature_names() {
    assert!(Crate::valid_feature("foo"));
    assert!(!Crate::valid_feature(""));
    assert!(!Crate::valid_feature("/"));
    assert!(!Crate::valid_feature("%/%"));
    assert!(Crate::valid_feature("a/a"));
    assert!(Crate::valid_feature("32-column-tables"));
}

#[test]
fn new_krate_too_big() {
    let (_, _, user) = TestApp::init().with_user();
    let files = [("foo_big-1.0.0/big", &[b'a'; 2000] as &[_])];
    let builder = PublishBuilder::new("foo_big").files(&files);

    let json = user.publish(builder).bad_with_status(200);
    assert!(
        json.errors[0]
            .detail
            .contains("uploaded tarball is malformed or too large when decompressed"),
        "{:?}",
        json.errors
    );
}

#[test]
fn new_krate_too_big_but_whitelisted() {
    let (app, _, user, token) = TestApp::with_proxy().with_token();

    app.db(|conn| {
        CrateBuilder::new("foo_whitelist", user.as_model().id)
            .max_upload_size(2_000_000)
            .expect_build(&conn);
    });

    let files = [("foo_whitelist-1.1.0/big", &[b'a'; 2000] as &[_])];
    let crate_to_publish = PublishBuilder::new("foo_whitelist")
        .version("1.1.0")
        .files(&files);

    token.publish(crate_to_publish).good();
}

#[test]
fn new_krate_wrong_files() {
    let (_, _, user) = TestApp::init().with_user();
    let data: &[u8] = &[1];
    let files = [("foo-1.0.0/a", data), ("bar-1.0.0/a", data)];
    let builder = PublishBuilder::new("foo").files(&files);

    let json = user.publish(builder).bad_with_status(200);
    assert!(
        json.errors[0].detail.contains("invalid tarball uploaded"),
        "{:?}",
        json.errors
    );
}

#[test]
fn new_krate_gzip_bomb() {
    let (_, _, _, token) = TestApp::init().with_token();

    let len = 512 * 1024;
    let mut body = io::repeat(0).take(len);

    let crate_to_publish = PublishBuilder::new("foo")
        .version("1.1.0")
        .files_with_io(&mut [("foo-1.1.0/a", &mut body, len)]);

    let json = token.publish(crate_to_publish).bad_with_status(200);

    assert!(
        json.errors[0]
            .detail
            .contains("too large when decompressed"),
        "{:?}",
        json.errors
    );
}

#[test]
fn new_krate_duplicate_version() {
    let (app, _, user, token) = TestApp::init().with_token();

    app.db(|conn| {
        // Insert a crate directly into the database and then we'll try to publish the same version
        CrateBuilder::new("foo_dupe", user.as_model().id)
            .version("1.0.0")
            .expect_build(&conn);
    });

    let crate_to_publish = PublishBuilder::new("foo_dupe").version("1.0.0");
    let json = token.publish(crate_to_publish).bad_with_status(200);

    assert!(
        json.errors[0].detail.contains("already uploaded"),
        "{:?}",
        json.errors
    );
}

#[test]
fn new_crate_similar_name() {
    let (app, _, user, token) = TestApp::init().with_token();

    app.db(|conn| {
        CrateBuilder::new("Foo_similar", user.as_model().id)
            .version("1.0.0")
            .expect_build(&conn);
    });

    let crate_to_publish = PublishBuilder::new("foo_similar").version("1.1.0");
    let json = token.publish(crate_to_publish).bad_with_status(200);

    assert!(
        json.errors[0].detail.contains("previously named"),
        "{:?}",
        json.errors
    );
}

#[test]
fn new_crate_similar_name_hyphen() {
    let (app, _, user, token) = TestApp::init().with_token();

    app.db(|conn| {
        CrateBuilder::new("foo_bar_hyphen", user.as_model().id)
            .version("1.0.0")
            .expect_build(&conn);
    });

    let crate_to_publish = PublishBuilder::new("foo-bar-hyphen").version("1.1.0");
    let json = token.publish(crate_to_publish).bad_with_status(200);

    assert!(
        json.errors[0].detail.contains("previously named"),
        "{:?}",
        json.errors
    );
}

#[test]
fn new_crate_similar_name_underscore() {
    let (app, _, user, token) = TestApp::init().with_token();

    app.db(|conn| {
        CrateBuilder::new("foo-bar-underscore", user.as_model().id)
            .version("1.0.0")
            .expect_build(&conn);
    });

    let crate_to_publish = PublishBuilder::new("foo_bar_underscore").version("1.1.0");
    let json = token.publish(crate_to_publish).bad_with_status(200);

    assert!(
        json.errors[0].detail.contains("previously named"),
        "{:?}",
        json.errors
    );
}

#[test]
fn new_krate_git_upload() {
    let (_, _, _, token) = TestApp::with_proxy().with_token();
    let crate_to_publish = PublishBuilder::new("fgt");
    token.publish(crate_to_publish).good();

    let remote_contents = clone_remote_repo();
    let path = remote_contents.path().join("3/f/fgt");
    assert!(path.exists());
    let mut contents = String::new();
    File::open(&path)
        .unwrap()
        .read_to_string(&mut contents)
        .unwrap();
    let p: git::Crate = serde_json::from_str(&contents).unwrap();
    assert_eq!(p.name, "fgt");
    assert_eq!(p.vers, "1.0.0");
    assert!(p.deps.is_empty());
    assert_eq!(
        p.cksum,
        "acb5604b126ac894c1eb11c4575bf2072fea61232a888e453770c79d7ed56419"
    );
}

#[test]
fn new_krate_git_upload_appends() {
    let (_, _, _, token) = TestApp::with_proxy().with_token();

    let crate_to_publish = PublishBuilder::new("FPP").version("0.0.1");
    token.publish(crate_to_publish).good();
    let crate_to_publish = PublishBuilder::new("FPP").version("1.0.0");
    token.publish(crate_to_publish).good();

    let remote_contents = clone_remote_repo();
    let path = remote_contents.path().join("3/f/fpp");
    let contents = fs::read_to_string(&path).unwrap();
    let mut lines = contents.lines();
    let p1: git::Crate = serde_json::from_str(lines.next().unwrap().trim()).unwrap();
    let p2: git::Crate = serde_json::from_str(lines.next().unwrap().trim()).unwrap();
    assert!(lines.next().is_none());
    assert_eq!(p1.name, "FPP");
    assert_eq!(p1.vers, "0.0.1");
    assert!(p1.deps.is_empty());
    assert_eq!(p2.name, "FPP");
    assert_eq!(p2.vers, "1.0.0");
    assert!(p2.deps.is_empty());
}

#[test]
fn new_krate_git_upload_with_conflicts() {
    {
        ::git::init();
        let repo = git2::Repository::open(&::git::bare()).unwrap();
        let target = repo.head().unwrap().target().unwrap();
        let sig = repo.signature().unwrap();
        let parent = repo.find_commit(target).unwrap();
        let tree = repo.find_tree(parent.tree_id()).unwrap();
        repo.commit(Some("HEAD"), &sig, &sig, "empty commit", &tree, &[&parent])
            .unwrap();
    }

    let (_, _, _, token) = TestApp::with_proxy().with_token();
    let crate_to_publish = PublishBuilder::new("foo_conflicts");
    token.publish(crate_to_publish).good();
}

#[test]
fn new_krate_dependency_missing() {
    let (_, _, _, token) = TestApp::init().with_token();

    // Deliberately not inserting this crate in the database to test behavior when a dependency
    // doesn't exist!
    let dependency = DependencyBuilder::new("bar_missing");
    let crate_to_publish = PublishBuilder::new("foo_missing").dependency(dependency);

    let json = token.publish(crate_to_publish).bad_with_status(200);
    assert!(
        json.errors[0]
            .detail
            .contains("no known crate named `bar_missing`"),
        "{:?}",
        json.errors
    );
}

#[test]
fn new_krate_with_readme() {
    let (_, _, _, token) = TestApp::with_proxy().with_token();

    let crate_to_publish = PublishBuilder::new("foo_readme").readme("");
    let json = token.publish(crate_to_publish).good();

    assert_eq!(json.krate.name, "foo_readme");
    assert_eq!(json.krate.max_version, "1.0.0");
}

#[test]
fn summary_doesnt_die() {
    let (_, anon) = TestApp::init().empty();
    anon.get::<SummaryResponse>("/api/v1/summary").good();
}

#[test]
fn summary_new_crates() {
    let (app, anon, user) = TestApp::init().with_user();
    let user = user.as_model();
    app.db(|conn| {
        let krate = CrateBuilder::new("some_downloads", user.id)
            .version(VersionBuilder::new("0.1.0"))
            .description("description")
            .keyword("popular")
            .downloads(20)
            .recent_downloads(10)
            .expect_build(conn);

        let krate2 = CrateBuilder::new("most_recent_downloads", user.id)
            .version(VersionBuilder::new("0.2.0"))
            .keyword("popular")
            .downloads(5000)
            .recent_downloads(50)
            .expect_build(conn);

        let krate3 = CrateBuilder::new("just_updated", user.id)
            .version(VersionBuilder::new("0.1.0"))
            .expect_build(conn);

        CrateBuilder::new("with_downloads", user.id)
            .version(VersionBuilder::new("0.3.0"))
            .keyword("popular")
            .downloads(1000)
            .expect_build(conn);

        new_category("Category 1", "cat1", "Category 1 crates")
            .create_or_update(conn)
            .unwrap();
        Category::update_crate(conn, &krate, &["cat1"]).unwrap();
        Category::update_crate(conn, &krate2, &["cat1"]).unwrap();

        // set total_downloads global value for `num_downloads` prop
        update(metadata::table)
            .set(metadata::total_downloads.eq(6000))
            .execute(&*conn)
            .unwrap();

        // update 'just_updated' krate. Others won't appear because updated_at == created_at.
        let updated = Utc::now().naive_utc();
        update(&krate3)
            .set(crates::updated_at.eq(updated))
            .execute(&*conn)
            .unwrap();
    });

    let json: SummaryResponse = anon.get("/api/v1/summary").good();

    assert_eq!(json.num_crates, 4);
    assert_eq!(json.num_downloads, 6000);
    assert_eq!(json.most_downloaded[0].name, "most_recent_downloads");
    assert_eq!(
        json.most_recently_downloaded[0].name,
        "most_recent_downloads"
    );
    assert_eq!(json.popular_keywords[0].keyword, "popular");
    assert_eq!(json.popular_categories[0].category, "Category 1");
    assert_eq!(json.just_updated.len(), 1);
    assert_eq!(json.just_updated[0].name, "just_updated");
    assert_eq!(json.new_crates.len(), 4);
}

#[test]
fn download() {
    use chrono::{Duration, Utc};
    let (app, anon, user) = TestApp::with_proxy().with_user();
    let user = user.as_model();

    app.db(|conn| {
        CrateBuilder::new("foo_download", user.id)
            .version(VersionBuilder::new("1.0.0"))
            .expect_build(&conn);
    });

    let assert_dl_count = |name_and_version: &str, query: Option<&str>, count: i32| {
        let url = format!("/api/v1/crates/{}/downloads", name_and_version);
        let downloads: Downloads = if let Some(query) = query {
            anon.get_with_query(&url, query).good()
        } else {
            anon.get(&url).good()
        };
        let total_downloads = downloads
            .version_downloads
            .iter()
            .map(|vd| vd.downloads)
            .sum::<i32>();
        assert_eq!(total_downloads, count);
    };

    let download = |name_and_version: &str| {
        let url = format!("/api/v1/crates/{}/download", name_and_version);
        anon.get::<()>(&url).assert_status(302);
        // TODO: test the with_json code path
    };

    download("foo_download/1.0.0");
    assert_dl_count("foo_download/1.0.0", None, 1);
    assert_dl_count("foo_download", None, 1);

    download("FOO_DOWNLOAD/1.0.0");
    assert_dl_count("FOO_DOWNLOAD/1.0.0", None, 2);
    assert_dl_count("FOO_DOWNLOAD", None, 2);

    let yesterday = (Utc::today() + Duration::days(-1)).format("%F");
    let query = format!("before_date={}", yesterday);
    assert_dl_count("FOO_DOWNLOAD/1.0.0", Some(&query), 0);
    // crate/downloads always returns the last 90 days and ignores date params
    assert_dl_count("FOO_DOWNLOAD", Some(&query), 2);

    let tomorrow = (Utc::today() + Duration::days(1)).format("%F");
    let query = format!("before_date={}", tomorrow);
    assert_dl_count("FOO_DOWNLOAD/1.0.0", Some(&query), 2);
    assert_dl_count("FOO_DOWNLOAD", Some(&query), 2);
}

#[test]
fn download_nonexistent_version_of_existing_crate_404s() {
    let (app, anon, user) = TestApp::init().with_user();
    let user = user.as_model();

    app.db(|conn| {
        CrateBuilder::new("foo_bad", user.id).expect_build(&conn);
    });

    anon.get("/api/v1/crates/foo_bad/0.1.0/download")
        .assert_not_found();
}

#[test]
fn dependencies() {
    let (app, anon, user) = TestApp::init().with_user();
    let user = user.as_model();

    app.db(|conn| {
        let c1 = CrateBuilder::new("foo_deps", user.id).expect_build(&conn);
        let v = VersionBuilder::new("1.0.0").expect_build(c1.id, &conn);
        let c2 = CrateBuilder::new("bar_deps", user.id).expect_build(&conn);
        new_dependency(&conn, &v, &c2);
    });

    let deps: Deps = anon
        .get("/api/v1/crates/foo_deps/1.0.0/dependencies")
        .good();
    assert_eq!(deps.dependencies[0].crate_id, "bar_deps");

    anon.get::<()>("/api/v1/crates/foo_deps/1.0.2/dependencies")
        .bad_with_status(200);
}

#[test]
fn diesel_not_found_results_in_404() {
    let (_, _, user) = TestApp::init().with_user();

    user.get("/api/v1/crates/foo_following/following")
        .assert_not_found();
}

#[test]
fn following() {
    // TODO: Test anon requests as well?
    let (app, _, user) = TestApp::init().with_user();

    app.db(|conn| {
        CrateBuilder::new("foo_following", user.as_model().id).expect_build(&conn);
    });

    let is_following = || -> bool {
        #[derive(Deserialize)]
        struct F {
            following: bool,
        }

        user.get::<F>("/api/v1/crates/foo_following/following")
            .good()
            .following
    };

    let follow = || {
        assert!(
            user.put::<OkBool>("/api/v1/crates/foo_following/follow", b"")
                .good()
                .ok
        );
    };

    let unfollow = || {
        assert!(
            user.delete::<OkBool>("api/v1/crates/foo_following/follow")
                .good()
                .ok
        );
    };

    assert!(!is_following());
    follow();
    follow();
    assert!(is_following());
    assert_eq!(user.search("following=1").crates.len(), 1);

    unfollow();
    unfollow();
    assert!(!is_following());
    assert_eq!(user.search("following=1").crates.len(), 0);
}

#[test]
fn yank() {
    let (_, anon, _, token) = TestApp::with_proxy().with_token();

    // Upload a new crate, putting it in the git index
    let crate_to_publish = PublishBuilder::new("fyk");
    token.publish(crate_to_publish).good();

    let remote_contents = clone_remote_repo();
    let path = remote_contents.path().join("3/f/fyk");
    let mut contents = String::new();
    File::open(&path)
        .unwrap()
        .read_to_string(&mut contents)
        .unwrap();
    assert!(contents.contains("\"yanked\":false"));

    // make sure it's not yanked
    let json = anon.show_version("fyk", "1.0.0");
    assert!(!json.version.yanked);

    // yank it
    token.yank("fyk", "1.0.0").good();

    let remote_contents = clone_remote_repo();
    let path = remote_contents.path().join("3/f/fyk");
    let mut contents = String::new();
    File::open(&path)
        .unwrap()
        .read_to_string(&mut contents)
        .unwrap();
    assert!(contents.contains("\"yanked\":true"));

    let json = anon.show_version("fyk", "1.0.0");
    assert!(json.version.yanked);

    // un-yank it
    token.unyank("fyk", "1.0.0").good();

    let remote_contents = clone_remote_repo();
    let path = remote_contents.path().join("3/f/fyk");
    let mut contents = String::new();
    File::open(&path)
        .unwrap()
        .read_to_string(&mut contents)
        .unwrap();
    assert!(contents.contains("\"yanked\":false"));

    let json = anon.show_version("fyk", "1.0.0");
    assert!(!json.version.yanked);
}

#[test]
fn yank_not_owner() {
    let (app, _, _, token) = TestApp::init().with_token();
    app.db(|conn| {
        let another_user = new_user("bar").create_or_update(conn).unwrap();
        CrateBuilder::new("foo_not", another_user.id).expect_build(conn);
    });

    let json = token.yank("foo_not", "1.0.0").bad_with_status(200);
    assert_eq!(
        json.errors[0].detail,
        "crate `foo_not` does not have a version `1.0.0`"
    );
}

#[test]
fn yank_max_version() {
    let (_, anon, _, token) = TestApp::with_proxy().with_token();

    // Upload a new crate
    let crate_to_publish = PublishBuilder::new("fyk_max");
    token.publish(crate_to_publish).good();

    // double check the max version
    let json = anon.show_crate("fyk_max");
    assert_eq!(json.krate.max_version, "1.0.0");

    // add version 2.0.0
    let crate_to_publish = PublishBuilder::new("fyk_max").version("2.0.0");
    let json = token.publish(crate_to_publish).good();
    assert_eq!(json.krate.max_version, "2.0.0");

    // yank version 1.0.0
    token.yank("fyk_max", "1.0.0").good();

    let json = anon.show_crate("fyk_max");
    assert_eq!(json.krate.max_version, "2.0.0");

    // unyank version 1.0.0
    token.unyank("fyk_max", "1.0.0").good();

    let json = anon.show_crate("fyk_max");
    assert_eq!(json.krate.max_version, "2.0.0");

    // yank version 2.0.0
    token.yank("fyk_max", "2.0.0").good();

    let json = anon.show_crate("fyk_max");
    assert_eq!(json.krate.max_version, "1.0.0");

    // yank version 1.0.0
    token.yank("fyk_max", "1.0.0").good();

    let json = anon.show_crate("fyk_max");
    assert_eq!(json.krate.max_version, "0.0.0");

    // unyank version 2.0.0
    token.unyank("fyk_max", "2.0.0").good();

    let json = anon.show_crate("fyk_max");
    assert_eq!(json.krate.max_version, "2.0.0");

    // unyank version 1.0.0
    token.unyank("fyk_max", "1.0.0").good();

    let json = anon.show_crate("fyk_max");
    assert_eq!(json.krate.max_version, "2.0.0");
}

#[test]
fn publish_after_yank_max_version() {
    let (_, anon, _, token) = TestApp::with_proxy().with_token();

    // Upload a new crate
    let crate_to_publish = PublishBuilder::new("fyk_max");
    token.publish(crate_to_publish).good();

    // double check the max version
    let json = anon.show_crate("fyk_max");
    assert_eq!(json.krate.max_version, "1.0.0");

    // yank version 1.0.0
    token.yank("fyk_max", "1.0.0").good();

    let json = anon.show_crate("fyk_max");
    assert_eq!(json.krate.max_version, "0.0.0");

    // add version 2.0.0
    let crate_to_publish = PublishBuilder::new("fyk_max").version("2.0.0");
    let json = token.publish(crate_to_publish).good();
    assert_eq!(json.krate.max_version, "2.0.0");

    // unyank version 1.0.0
    token.unyank("fyk_max", "1.0.0").good();

    let json = anon.show_crate("fyk_max");
    assert_eq!(json.krate.max_version, "2.0.0");
}

#[test]
fn publish_after_removing_documentation() {
    let (app, anon, user, token) = TestApp::with_proxy().with_token();
    let user = user.as_model();

    // 1. Start with a crate with no documentation
    app.db(|conn| {
        CrateBuilder::new("docscrate", user.id)
            .version("0.2.0")
            .expect_build(&conn);
    });

    // Verify that crates start without any documentation so the next assertion can *prove*
    // that it was the one that added the documentation
    let json = anon.show_crate("docscrate");
    assert_eq!(json.krate.documentation, None);

    // 2. Add documentation
    let crate_to_publish = PublishBuilder::new("docscrate")
        .version("0.2.1")
        .documentation("http://foo.rs");
    let json = token.publish(crate_to_publish).good();
    assert_eq!(json.krate.documentation, Some("http://foo.rs".to_owned()));

    // Ensure latest version also has the same documentation
    let json = anon.show_crate("docscrate");
    assert_eq!(json.krate.documentation, Some("http://foo.rs".to_owned()));

    // 3. Remove the documentation
    let crate_to_publish = PublishBuilder::new("docscrate").version("0.2.2");
    let json = token.publish(crate_to_publish).good();
    assert_eq!(json.krate.documentation, None);

    // Ensure latest version no longer has documentation
    let json = anon.show_crate("docscrate");
    assert_eq!(json.krate.documentation, None);
}

#[test]
fn bad_keywords() {
    let (_, _, _, token) = TestApp::init().with_token();
    let crate_to_publish =
        PublishBuilder::new("foo_bad_key").keyword("super-long-keyword-name-oh-no");
    token.publish(crate_to_publish).bad_with_status(200);

    let crate_to_publish = PublishBuilder::new("foo_bad_key").keyword("?@?%");
    token.publish(crate_to_publish).bad_with_status(200);

    let crate_to_publish = PublishBuilder::new("foo_bad_key").keyword("áccênts");
    token.publish(crate_to_publish).bad_with_status(200);
}

#[test]
fn good_categories() {
    let (app, _, _, token) = TestApp::with_proxy().with_token();

    app.db(|conn| {
        new_category("Category 1", "cat1", "Category 1 crates")
            .create_or_update(conn)
            .unwrap();
    });

    let crate_to_publish = PublishBuilder::new("foo_good_cat").category("cat1");
    let json = token.publish(crate_to_publish).good();

    assert_eq!(json.krate.name, "foo_good_cat");
    assert_eq!(json.krate.max_version, "1.0.0");
    assert_eq!(json.warnings.invalid_categories.len(), 0);
}

#[test]
fn ignored_categories() {
    let (_, _, _, token) = TestApp::with_proxy().with_token();

    let crate_to_publish = PublishBuilder::new("foo_ignored_cat").category("bar");
    let json = token.publish(crate_to_publish).good();

    assert_eq!(json.krate.name, "foo_ignored_cat");
    assert_eq!(json.krate.max_version, "1.0.0");
    assert_eq!(json.warnings.invalid_categories, vec!["bar"]);
}

#[test]
fn good_badges() {
    let (_, anon, _, token) = TestApp::with_proxy().with_token();

    let mut badges = HashMap::new();
    let mut badge_attributes = HashMap::new();
    badge_attributes.insert(
        String::from("repository"),
        String::from("rust-lang/crates.io"),
    );
    badges.insert(String::from("travis-ci"), badge_attributes);

    let crate_to_publish = PublishBuilder::new("foobadger").badges(badges);

    let json = token.publish(crate_to_publish).good();
    assert_eq!(json.krate.name, "foobadger");
    assert_eq!(json.krate.max_version, "1.0.0");

    let json = anon.show_crate("foobadger");
    let badges = json.krate.badges.unwrap();
    assert_eq!(badges.len(), 1);
    assert_eq!(badges[0].badge_type, "travis-ci");
    assert_eq!(
        badges[0].attributes["repository"],
        Some(String::from("rust-lang/crates.io"))
    );
}

#[test]
fn ignored_badges() {
    let (_, anon, _, token) = TestApp::with_proxy().with_token();

    let mut badges = HashMap::new();

    // Known badge type, missing required repository attribute
    let mut badge_attributes = HashMap::new();
    badge_attributes.insert(String::from("branch"), String::from("master"));
    badges.insert(String::from("travis-ci"), badge_attributes);

    // Unknown badge type
    let mut unknown_badge_attributes = HashMap::new();
    unknown_badge_attributes.insert(String::from("repository"), String::from("rust-lang/rust"));
    badges.insert(String::from("not-a-badge"), unknown_badge_attributes);

    let crate_to_publish = PublishBuilder::new("foo_ignored_badge").badges(badges);

    let json = token.publish(crate_to_publish).good();
    assert_eq!(json.krate.name, "foo_ignored_badge");
    assert_eq!(json.krate.max_version, "1.0.0");
    assert_eq!(json.warnings.invalid_badges.len(), 2);
    assert!(
        json.warnings
            .invalid_badges
            .contains(&"travis-ci".to_string(),)
    );
    assert!(
        json.warnings
            .invalid_badges
            .contains(&"not-a-badge".to_string(),)
    );

    let json = anon.show_crate("foo_ignored_badge");
    let badges = json.krate.badges.unwrap();
    assert_eq!(badges.len(), 0);
}

#[test]
fn reverse_dependencies() {
    let (app, anon, user) = TestApp::init().with_user();
    let user = user.as_model();

    app.db(|conn| {
        let c1 = CrateBuilder::new("c1", user.id).expect_build(conn);
        CrateBuilder::new("c2", user.id)
            .version(VersionBuilder::new("1.0.0").dependency(&c1, None))
            .version(
                VersionBuilder::new("1.1.0")
                    .dependency(&c1, None)
                    .dependency(&c1, Some("foo")),
            ).expect_build(conn);
    });

    let deps = anon.reverse_dependencies("c1");
    assert_eq!(deps.dependencies.len(), 1);
    assert_eq!(deps.meta.total, 1);
    assert_eq!(deps.dependencies[0].crate_id, "c1");
    assert_eq!(deps.versions.len(), 1);
    assert_eq!(deps.versions[0].krate, "c2");
    assert_eq!(deps.versions[0].num, "1.1.0");

    // c1 has no dependent crates.
    let deps = anon.reverse_dependencies("c2");
    assert_eq!(deps.dependencies.len(), 0);
    assert_eq!(deps.meta.total, 0);
}

#[test]
fn reverse_dependencies_when_old_version_doesnt_depend_but_new_does() {
    let (app, anon, user) = TestApp::init().with_user();
    let user = user.as_model();

    app.db(|conn| {
        let c1 = CrateBuilder::new("c1", user.id)
            .version("1.1.0")
            .expect_build(conn);
        CrateBuilder::new("c2", user.id)
            .version("1.0.0")
            .version(VersionBuilder::new("2.0.0").dependency(&c1, None))
            .expect_build(conn);
    });

    let deps = anon.reverse_dependencies("c1");
    assert_eq!(deps.dependencies.len(), 1);
    assert_eq!(deps.meta.total, 1);
    assert_eq!(deps.dependencies[0].crate_id, "c1");
}

#[test]
fn reverse_dependencies_when_old_version_depended_but_new_doesnt() {
    let (app, anon, user) = TestApp::init().with_user();
    let user = user.as_model();

    app.db(|conn| {
        let c1 = CrateBuilder::new("c1", user.id)
            .version("1.0.0")
            .expect_build(conn);
        CrateBuilder::new("c2", user.id)
            .version(VersionBuilder::new("1.0.0").dependency(&c1, None))
            .version("2.0.0")
            .expect_build(conn);
    });

    let deps = anon.reverse_dependencies("c1");
    assert_eq!(deps.dependencies.len(), 0);
    assert_eq!(deps.meta.total, 0);
}

#[test]
fn prerelease_versions_not_included_in_reverse_dependencies() {
    let (app, anon, user) = TestApp::init().with_user();
    let user = user.as_model();

    app.db(|conn| {
        let c1 = CrateBuilder::new("c1", user.id)
            .version("1.0.0")
            .expect_build(conn);
        CrateBuilder::new("c2", user.id)
            .version("1.1.0-pre")
            .expect_build(conn);
        CrateBuilder::new("c3", user.id)
            .version(VersionBuilder::new("1.0.0").dependency(&c1, None))
            .version("1.1.0-pre")
            .expect_build(conn);
    });

    let deps = anon.reverse_dependencies("c1");
    assert_eq!(deps.dependencies.len(), 1);
    assert_eq!(deps.meta.total, 1);
    assert_eq!(deps.dependencies[0].crate_id, "c1");
}

#[test]
fn yanked_versions_not_included_in_reverse_dependencies() {
    let (app, anon, user) = TestApp::init().with_user();
    let user = user.as_model();

    app.db(|conn| {
        let c1 = CrateBuilder::new("c1", user.id)
            .version("1.0.0")
            .expect_build(conn);
        CrateBuilder::new("c2", user.id)
            .version("1.0.0")
            .version(VersionBuilder::new("2.0.0").dependency(&c1, None))
            .expect_build(conn);
    });

    let deps = anon.reverse_dependencies("c1");
    assert_eq!(deps.dependencies.len(), 1);
    assert_eq!(deps.meta.total, 1);
    assert_eq!(deps.dependencies[0].crate_id, "c1");

    app.db(|conn| {
        diesel::update(versions::table.filter(versions::num.eq("2.0.0")))
            .set(versions::yanked.eq(true))
            .execute(conn)
            .unwrap();
    });

    let deps = anon.reverse_dependencies("c1");
    assert_eq!(deps.dependencies.len(), 0);
    assert_eq!(deps.meta.total, 0);
}

#[test]
fn author_license_and_description_required() {
    let (_, _, _, token) = TestApp::init().with_token();

    let crate_to_publish = PublishBuilder::new("foo_metadata")
        .version("1.1.0")
        .unset_license()
        .unset_description()
        .unset_authors();

    let json = token.publish(crate_to_publish).bad_with_status(200);
    assert!(
        json.errors[0].detail.contains("author")
            && json.errors[0].detail.contains("description")
            && json.errors[0].detail.contains("license"),
        "{:?}",
        json.errors
    );

    let crate_to_publish = PublishBuilder::new("foo_metadata")
        .version("1.1.0")
        .unset_description()
        .unset_authors()
        .author("");

    let json = token.publish(crate_to_publish).bad_with_status(200);
    assert!(
        json.errors[0].detail.contains("author")
            && json.errors[0].detail.contains("description")
            && !json.errors[0].detail.contains("license"),
        "{:?}",
        json.errors
    );

    let crate_to_publish = PublishBuilder::new("foo_metadata")
        .version("1.1.0")
        .unset_license()
        .license_file("foo")
        .unset_description();

    let json = token.publish(crate_to_publish).bad_with_status(200);
    assert!(
        !json.errors[0].detail.contains("author")
            && json.errors[0].detail.contains("description")
            && !json.errors[0].detail.contains("license"),
        "{:?}",
        json.errors
    );
}

/*  Given two crates, one with downloads less than 90 days ago, the
    other with all downloads greater than 90 days ago, check that
    the order returned is by recent downloads, descending. Check
    also that recent download counts are returned in recent_downloads,
    and total downloads counts are returned in downloads, and that
    these numbers do not overlap.
*/
#[test]
fn test_recent_download_count() {
    let (app, anon, user) = TestApp::init().with_user();
    let user = user.as_model();

    app.db(|conn| {
        // More than 90 days ago
        CrateBuilder::new("green_ball", user.id)
            .description("For fetching")
            .downloads(10)
            .recent_downloads(0)
            .expect_build(conn);

        CrateBuilder::new("sweet_potato_snack", user.id)
            .description("For when better than usual")
            .downloads(5)
            .recent_downloads(2)
            .expect_build(conn);
    });

    let json = anon.search("sort=recent-downloads");

    assert_eq!(json.meta.total, 2);

    assert_eq!(json.crates[0].name, "sweet_potato_snack");
    assert_eq!(json.crates[1].name, "green_ball");

    assert_eq!(json.crates[0].recent_downloads, Some(2));
    assert_eq!(json.crates[0].downloads, 5);

    assert_eq!(json.crates[1].recent_downloads, Some(0));
    assert_eq!(json.crates[1].downloads, 10);
}

/*  Given one crate with zero downloads, check that the crate
    still shows up in index results, but that it displays 0
    for both recent downloads and downloads.
 */
#[test]
fn test_zero_downloads() {
    let (app, anon, user) = TestApp::init().with_user();
    let user = user.as_model();

    app.db(|conn| {
        // More than 90 days ago
        CrateBuilder::new("green_ball", user.id)
            .description("For fetching")
            .downloads(0)
            .recent_downloads(0)
            .expect_build(conn);
    });

    let json = anon.search("sort=recent-downloads");
    assert_eq!(json.meta.total, 1);
    assert_eq!(json.crates[0].name, "green_ball");
    assert_eq!(json.crates[0].recent_downloads, Some(0));
    assert_eq!(json.crates[0].downloads, 0);
}

/*  Given two crates, one with more all-time downloads, the other with
    more downloads in the past 90 days, check that the index page for
    categories and keywords is sorted by recent downlaods by default.
*/
#[test]
fn test_default_sort_recent() {
    let (app, anon, user) = TestApp::init().with_user();
    let user = user.as_model();

    let (green_crate, potato_crate) = app.db(|conn| {
        // More than 90 days ago
        let green_crate = CrateBuilder::new("green_ball", user.id)
            .description("For fetching")
            .keyword("dog")
            .downloads(10)
            .recent_downloads(10)
            .expect_build(conn);

        let potato_crate = CrateBuilder::new("sweet_potato_snack", user.id)
            .description("For when better than usual")
            .keyword("dog")
            .downloads(20)
            .recent_downloads(0)
            .expect_build(conn);

        (green_crate, potato_crate)
    });

    // test that index for keywords is sorted by recent_downloads
    // by default
    let json = anon.search("keyword=dog");

    assert_eq!(json.meta.total, 2);

    assert_eq!(json.crates[0].name, "green_ball");
    assert_eq!(json.crates[1].name, "sweet_potato_snack");

    assert_eq!(json.crates[0].recent_downloads, Some(10));
    assert_eq!(json.crates[0].downloads, 10);

    assert_eq!(json.crates[1].recent_downloads, Some(0));
    assert_eq!(json.crates[1].downloads, 20);

    app.db(|conn| {
        new_category("Animal", "animal", "animal crates")
            .create_or_update(conn)
            .unwrap();
        Category::update_crate(conn, &green_crate, &["animal"]).unwrap();
        Category::update_crate(conn, &potato_crate, &["animal"]).unwrap();
    });

    // test that index for categories is sorted by recent_downloads
    // by default
    let json = anon.search("category=animal");

    assert_eq!(json.meta.total, 2);

    assert_eq!(json.crates[0].name, "green_ball");
    assert_eq!(json.crates[1].name, "sweet_potato_snack");

    assert_eq!(json.crates[0].recent_downloads, Some(10));
    assert_eq!(json.crates[0].downloads, 10);

    assert_eq!(json.crates[1].recent_downloads, Some(0));
    assert_eq!(json.crates[1].downloads, 20);
}

#[test]
fn block_bad_documentation_url() {
    let (app, anon, user) = TestApp::init().with_user();
    let user = user.as_model();

    app.db(|conn| {
        CrateBuilder::new("foo_bad_doc_url", user.id)
            .documentation("http://rust-ci.org/foo/foo_bad_doc_url/doc/foo_bad_doc_url/")
            .expect_build(conn)
    });

    let json = anon.show_crate("foo_bad_doc_url");
    assert_eq!(json.krate.documentation, None);
}

// This is testing Cargo functionality! ! !
// specifically functions modify_owners and add_owners
// which call the `PUT /crates/:crate_id/owners` route
#[test]
fn test_cargo_invite_owners() {
    let (app, _, owner) = TestApp::init().with_user();

    let new_user = app.db_new_user("cilantro");
    app.db(|conn| {
        CrateBuilder::new("guacamole", owner.as_model().id).expect_build(conn);
    });

    #[derive(Serialize)]
    struct OwnerReq {
        owners: Option<Vec<String>>,
    }
    #[derive(Deserialize, Debug)]
    struct OwnerResp {
        // server must include `ok: true` to support old cargo clients
        ok: bool,
        msg: String,
    }

    let body = serde_json::to_string(&OwnerReq {
        owners: Some(vec![new_user.as_model().gh_login.clone()]),
    });
    let json: OwnerResp = owner
        .put("/api/v1/crates/guacamole/owners", body.unwrap().as_bytes())
        .good();

    // this ok:true field is what old versions of Cargo
    // need - do not remove unless you're cool with
    // dropping support for old versions
    assert!(json.ok);
    // msg field is what is sent and used in updated
    // version of cargo
    assert_eq!(
        json.msg,
        "user cilantro has been invited to be an owner of crate guacamole"
    )
}

#[test]
fn new_krate_tarball_with_hard_links() {
    let (_, _, _, token) = TestApp::init().with_token();

    let mut tarball = Vec::new();
    {
        let mut ar = tar::Builder::new(GzEncoder::new(&mut tarball, Compression::default()));
        let mut header = tar::Header::new_gnu();
        t!(header.set_path("foo-1.1.0/bar"));
        header.set_size(0);
        header.set_cksum();
        header.set_entry_type(tar::EntryType::hard_link());
        t!(header.set_link_name("foo-1.1.0/another"));
        t!(ar.append(&header, &[][..]));
        t!(ar.finish());
    }

    let crate_to_publish = PublishBuilder::new("foo").version("1.1.0").tarball(tarball);

    let json = token.publish(crate_to_publish).bad_with_status(200);

    assert!(
        json.errors[0]
            .detail
            .contains("too large when decompressed"),
        "{:?}",
        json.errors
    );
}

/// We want to observe the contents of our push, but we can't do that in a
/// bare repo so we need to clone it to some random directory.
fn clone_remote_repo() -> TempDir {
    use url::Url;

    let tempdir = TempDir::new("tests").unwrap();
    let url = Url::from_file_path(::git::bare()).unwrap();
    git2::Repository::clone(url.as_str(), tempdir.path()).unwrap();
    tempdir
}<|MERGE_RESOLUTION|>--- conflicted
+++ resolved
@@ -28,16 +28,8 @@
     EncodableVersionDownload,
 };
 use {
-<<<<<<< HEAD
-    new_category, new_dependency, new_user, new_version, CrateMeta, CrateResponse, GoodCrate,
-    OkBool, RequestHelper, TestApp,
-=======
-    app, krate, new_category, new_crate, new_crate_to_body, new_crate_to_body_with_io,
-    new_crate_to_body_with_tarball, new_dependency, new_req, new_req_body_version_2, new_req_full,
-    new_req_with_badges, new_req_with_categories, new_req_with_documentation,
-    new_req_with_keywords, new_user, req, sign_in, sign_in_as, Bad, CrateMeta, CrateResponse,
-    GoodCrate, OkBool, RequestHelper, TestApp,
->>>>>>> 011c4155
+    new_category, new_dependency, new_user, CrateMeta, CrateResponse, GoodCrate, OkBool,
+    RequestHelper, TestApp,
 };
 
 #[derive(Deserialize)]
